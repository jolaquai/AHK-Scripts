# Sources

* `JSON.ah2` - [TheArkive/JXON_ahk2 (Github)](https://github.com/TheArkive/JXON_ahk2)
* `MimeTypeMap.ah2` - [samuelneff/MimeTypeMap (Github)](https://github.com/samuelneff/MimeTypeMap/blob/master/MimeTypeMap.cs), translated into AHKv2

# Major change upcoming (1/17/23)
<<<<<<< HEAD

As it stands right now, I'm absolutely no longer willing to maintain siege.ah2 in AutoHotkey v2. It was fun while it lasted, but since I've gotten more involved with C# again lately, I've decided to move siege.ah2 to its own repository. It will retain all the functionality, but in C# instead of AHKv2.
The initial commit for that will be pushed as soon as a semi-complete version of the C# version exists.

→ You can find the new repo at [KliqxTV/rainbowedit](https://github.com/KliqxTV/rainbowedit)
=======
As it stands right now, I'm absolutely no longer willing to maintain siege.ah2 in AutoHotkey v2. It was fun while it lasted, but since I've gotten more involved with C# again lately, I've decided to move siege.ah2 to its own repository. It will retain all the functionality, but in C# instead of AHKv2.
The initial commit for that will be pushed as soon as a semi-complete version of the C# version exists.
>>>>>>> f70a02b6
<|MERGE_RESOLUTION|>--- conflicted
+++ resolved
@@ -4,13 +4,8 @@
 * `MimeTypeMap.ah2` - [samuelneff/MimeTypeMap (Github)](https://github.com/samuelneff/MimeTypeMap/blob/master/MimeTypeMap.cs), translated into AHKv2
 
 # Major change upcoming (1/17/23)
-<<<<<<< HEAD
 
 As it stands right now, I'm absolutely no longer willing to maintain siege.ah2 in AutoHotkey v2. It was fun while it lasted, but since I've gotten more involved with C# again lately, I've decided to move siege.ah2 to its own repository. It will retain all the functionality, but in C# instead of AHKv2.
 The initial commit for that will be pushed as soon as a semi-complete version of the C# version exists.
 
-→ You can find the new repo at [KliqxTV/rainbowedit](https://github.com/KliqxTV/rainbowedit)
-=======
-As it stands right now, I'm absolutely no longer willing to maintain siege.ah2 in AutoHotkey v2. It was fun while it lasted, but since I've gotten more involved with C# again lately, I've decided to move siege.ah2 to its own repository. It will retain all the functionality, but in C# instead of AHKv2.
-The initial commit for that will be pushed as soon as a semi-complete version of the C# version exists.
->>>>>>> f70a02b6
+→ You can find the new repo at [KliqxTV/rainbowedit](https://github.com/KliqxTV/rainbowedit)